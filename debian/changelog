<<<<<<< HEAD
mailman3 (3.1.1-8~bpo9+1) stretch-backports; urgency=medium

  * Rebuild for stretch-backports.

 -- Pierre-Elliott Bécue <becue@crans.org>  Mon, 26 Mar 2018 12:00:13 +0200
=======
mailman3 (3.1.1-9) unstable; urgency=medium

  [ Pierre-Elliott Bécue ]
  * d/control:
    - Add dh-python build-dependency explicitly as it'll not be dragged
      automagically by debhelper soon.
    - Bump Standards-Version to 4.1.4. No change required.

  [ Jonas Meurer ]
  * d/mailman3.config:
    - Ignore errors on 'db_get mailman3/database-type'. If dbconfig-no-thanks
      is used, the debconf entry doesn't exist. (Closes: #895227)

 -- Pierre-Elliott Bécue <becue@crans.org>  Thu, 12 Apr 2018 07:26:02 +0200
>>>>>>> 8c7aa64d

mailman3 (3.1.1-8) unstable; urgency=medium

  [ Pierre-Elliott Bécue ]
  * d/mailman3.init:
    - start-stop-daemon was called to stop mailman3 on an inappropriate
      program name as it is an interpreted language. (the name actually is
      python3). Replace --name ... with --user list, it's roughly safe enough
      to assume that if pid + user are good, we are killing the good program.
      (Closes: #891881)
    - Pass "$(which $INTERPRETER)" instead of $DAEMON to the test command of
      start-stop-daemon in do_start.

  [ Jonas Meurer ]
  * d/mailman3.init:
    - Give '--exec $DAEMON' as start arguments to start-stop-daemon
    - Give PIDFILE as argument to status_of_proc()
    - Quote $REMAINING_PIDS when testing if it's non-empty.
  * d/control:
    - Lower Build-Depends on 'debhelper' to '(>=11~)' for easier backporting.

 -- Pierre-Elliott Bécue <becue@crans.org>  Sat, 24 Mar 2018 17:31:01 +0100

mailman3 (3.1.1-7~bpo9+1) stretch-backports; urgency=medium

  * Rebuild for stretch-backports.
  * Lower build-dependency on debhelper to '>= 11~' to match debhelper in
    stretch-backports.

 -- Jonas Meurer <jonas@freesources.org>  Tue, 20 Mar 2018 09:14:07 +0100

mailman3 (3.1.1-7) unstable; urgency=medium

  * d/mailman3.postinst:
    - Don't use dpkg-parsechangelog to determine the version that is being
      installed (would require a dependency on dpkg-dev). Instead, use
      'dpkg -s'.

 -- Jonas Meurer <jonas@freesources.org>  Fri, 16 Mar 2018 09:50:32 +0100

mailman3 (3.1.1-6) unstable; urgency=medium

  [ Jonas Meurer ]
  * Rename binary and source packages 'mailman3-core' to 'mailman3' to
    avoid further confusion, add new metapackage 'mailman3-full'.

    A bit more background:
    - The naming of our mailman3 packages caused some confusion. So we
      decided on the following:
      1. binary package 'mailman3-suite' will become 'mailman3-web' to make
         the purpose more obvious.
      2. binary and source package 'mailman3-core' will become 'mailman3'.
         This is closer to the upstream name.
      3. binary metapackage 'mailman3' will become 'mailman3-full' and moves
         to the source package 'mailman3-core'/'mailman3'.

    This upload of source package 'mailman3' takes care of part 2 and 3.

  * d/NEWS:
    - Document the renaming of the package names.
  * d/changelog, d/control, d/mailman3-core*, d/po/*.po, d/README.Debian,
    d/README.source, d/rules, d/templates:
    - Rename source and binary package 'mailman3-core' to 'mailman3'.
  * d/mailman3.postinst:
    - Take over mailman.cfg from old package mailman3-core in ucf database
      if upgrading.
  * d/control:
    - Add appropriate Replaces/Breaks fields and versioned Provides fields
      to renamed binary packages.
    - Add 'mailman3-full' metapackage that depends on all components of
      the mailman3 suite.
  * d/mailman3.postrm:
    - Remove cruft from mailman3 package at purge: archives, cache, data, logs
  * d/copyright:
    - Fix upstream name: it's 'mailman', not 'mailman3-core'.
  * d/source/local-options:
    - Removed, didn't work out as expected.

  [ Pierre-Elliott Bécue ]
  * d/control: Bump debhelper build-dependency to 11
  * d/compat: Raise to 11

 -- Jonas Meurer <jonas@freesources.org>  Thu, 15 Mar 2018 16:39:44 +0100

mailman3-core (3.1.1-5) unstable; urgency=medium

  [ Pierre-Elliott Bécue ]
  * d/control:
    - mailman3-core-doc is now Multi-Arch: foreign

  [ Jonas Meurer ]
  * d/contrib/mailman.cfg.sample:
    - Add some settings from '[mta]' section to make configuration for
      non-default MTAs easier. Add commented out settings for Exim4.
  * d/README.Debian:
    - Add paragraphs for Postfix and Exim4 as mail transport agent (MTA).
  * d/control:
    - Update Vcs-* fields to point to new repository on salsa.debian.org.
  * d/contrib/mailman_cfg_hyperkitty_snippet.cfg:
    - Update path to mailman-hyperkitty.cfg
    - Update comment about the Mailman3 HyperKitty integration.

 -- Jonas Meurer <jonas@freesources.org>  Sat, 03 Mar 2018 18:26:08 +0100

mailman3-core (3.1.1-4) unstable; urgency=medium

  * d/mailman3-core.config:
    - Change default database backend to 'sqlite3'. Required to fix non-
      interactive installations without recommends (e.g. piuparts).
  * d/README.Debian:
    - Add a section about selection of the database backend.
  * d/control:
    - Update description of mailman3-core package to reflect the fact
      that several database backends are supported and 'sqlite3' is the
      default.
    - Degrade recommends on postgresql|mysql to suggests now that we use
      sqlite3 as default database backend. We don't want to pull in needless
      extra database servers.
    - Set Rules-Requires-Root: binary-targets
  * d/tests/control: remove 'needs-recommends' now that we use sqlite3

 -- Jonas Meurer <jonas@freesources.org>  Tue, 16 Jan 2018 15:55:06 +0100

mailman3-core (3.1.1-3) unstable; urgency=medium

  * d/control: Add 'virtual-mysql-server' as another alternative recommends.
    This allows to have other MySQL implementations (like the original MySQL)
    installed and satisfy the recommends.

 -- Jonas Meurer <jonas@freesources.org>  Tue, 09 Jan 2018 18:48:28 +0100

mailman3-core (3.1.1-2) unstable; urgency=medium

  [ Pierre-Elliott Bécue ]
  * Add a d/source/local-options file to unapply the patches after the build.
  * d/control:
    - Bump Standards-Version to 4.1.3
  * Add basic multi database backend support to the maintainer scripts
    with dbconfig.

  [ Jonas Meurer ]
  * Further improve the multi database backend support in maintainer
    scripts:
    * Change default database backend in the configuration skeleton to
      SQLite3. This ensures a working setup without dbconfig.
    * PostgreSQL (the upstream recommendation) stays the default at debconf
      database backend selection. This also applies for non-interactive
      installations.
    * Move SQLite3 database file to '/var/lib/mailman3/data/mailman.db',
      manage it with dbconfig.
    * Rename default database and database user to 'mailman3'.
  * d/tests/control: Set 'isolation-container' and 'needs-recommends' for
    tests that require a running mailman3 daemon.
  * d/tests/mailman3-api: Get setting from mailman3.cfg before running the
    API test.

 -- Jonas Meurer <jonas@freesources.org>  Mon, 08 Jan 2018 17:37:05 +0100

mailman3-core (3.1.1-1) unstable; urgency=medium

  [ Pierre-Elliott Bécue ]
  * Bump standards version to 4.1.2
  * New upstream release: 3.1.1
  * d/patches:
    - patch for /etc/mailman3/mailman.cfg merged upstream, not needed anymore.
    - Reorders and merge patches with upstream new code.
  * d/control:
    - Update dependencies

  [ Chris Leick ]
  * Add German translation for debcof (Closes: #883823)

  [ Rui Branco ]
  * Add Portuguese translation for debconf (Closes: #884172)

 -- Pierre-Elliott Bécue <becue@crans.org>  Sat, 16 Dec 2017 16:59:09 +0100

mailman3-core (3.1.0-7) unstable; urgency=medium

  [ Frans Spiesschaert ]
  * Add Dutch translation (Closes: #882653)

  [ Lev Lamberov ]
  * Add Russian translation (Closes: #883261)

  [ Pierre-Elliott Bécue ]
  * Fixes mailman.utilities.filesystem:makedirs behaviour via a quilt patch,
    in order to have only directories created with this function set with
    appropriate permissions. (Closes: #883464)
  * Deactivate the second test in d/tests/control as it doesn't work.

 -- Pierre-Elliott Bécue <becue@crans.org>  Wed, 06 Dec 2017 22:51:10 +0100

mailman3-core (3.1.0-6) unstable; urgency=medium

  * Puts a specific mailman.test.cfg file for autopkgtest needs.

 -- Pierre-Elliott Bécue <becue@crans.org>  Wed, 15 Nov 2017 16:03:16 +0100

mailman3-core (3.1.0-5) unstable; urgency=medium

  * Harmonization of sed delimiters in mailman3-core.postinst file.
    With a comment to explain the use of | instead of #.
  * d/rules: use of dh_installinit with an error handler so that the
    configuration of the package succeeds even when no db is configured.
    Instead, there will be a message telling the user why probably the
    start of mailman3-core service has failed.
  * As we use debconf to print the error, moves db_stop at the appropriate
    place, before the exit 0 in .postinst/.prerm

 -- Pierre-Elliott Bécue <becue@crans.org>  Tue, 14 Nov 2017 16:52:21 +0100

mailman3-core (3.1.0-4) unstable; urgency=medium

  * Fixes some sed wrongdoings in mailman3-core.postinst (Closes: #881622)

 -- Pierre-Elliott Bécue <becue@crans.org>  Mon, 13 Nov 2017 17:19:51 +0100

mailman3-core (3.1.0-3) unstable; urgency=medium

  * debian/mailman3-core.postinst: Fix typo, give 'mailman3-core' as
    name to ucfr, not 'mailman3-suite'.
    Unfortunately a hack is needed to fix this: check for old version
    and give '--force' to ucfr if it's smaller than 3.1.0-3.
  * debian/mailman3-core.postrm: Purge config files from ucf database
    at package purge time.
  * debian/mailman3-core.postinst, debian/contrib/mailman.cfg.sample:
    Add webservice settings to the config file and set adminpass to a
    random string during postinst.
  * debian/README.Debian: Added.

 -- Jonas Meurer <mejo@debian.org>  Fri, 10 Nov 2017 22:19:46 +0100

mailman3-core (3.1.0-2) unstable; urgency=medium

  [ Jonas Meurer ]
  * Change default database backend for mailman3-core to PostgreSQL
  * manage mailman.cfg config file with ucf, now that the content
    is dynamically generated
  * Change mailman.cfg permissions to 0640 root:list now that database
    credentials live there
  * debian/README.source: Minor fixes
  * debian/copyright: Add paragraph about the diverting copyright of
    src/mailman/docs/STYLEGUIDE.rst
  * debian/gbp.conf: Added
  * debian/mailman3-core.logrotate: Added logrotate script
  * debian/contrib/mailman.cfg: Added commented out snippet for
    activating the Hyperkitty archiver
  * debian/control: Recommend lynx as it is used to convert html to plain
    text. Thanks to Philip Frei for the bugreport. (Closes: #881113)

  [ Pierre-Elliott Bécue ]
  * Standards-version bumped to 4.1.1
  * Add debconf configuration to optionally include HyperKitty
    configs into mailman.cfg
  * Translate the templates file into french

 -- Jonas Meurer <mejo@debian.org>  Thu, 09 Nov 2017 20:26:32 +0100

mailman3-core (3.1.0-1) unstable; urgency=low

  [ Pierre-Elliott Bécue ]
  * Initial release (Closes: #799281)

 -- Jonas Meurer <mejo@debian.org>  Thu, 28 Sep 2017 15:30:50 +0200<|MERGE_RESOLUTION|>--- conflicted
+++ resolved
@@ -1,10 +1,3 @@
-<<<<<<< HEAD
-mailman3 (3.1.1-8~bpo9+1) stretch-backports; urgency=medium
-
-  * Rebuild for stretch-backports.
-
- -- Pierre-Elliott Bécue <becue@crans.org>  Mon, 26 Mar 2018 12:00:13 +0200
-=======
 mailman3 (3.1.1-9) unstable; urgency=medium
 
   [ Pierre-Elliott Bécue ]
@@ -19,7 +12,12 @@
       is used, the debconf entry doesn't exist. (Closes: #895227)
 
  -- Pierre-Elliott Bécue <becue@crans.org>  Thu, 12 Apr 2018 07:26:02 +0200
->>>>>>> 8c7aa64d
+
+mailman3 (3.1.1-8~bpo9+1) stretch-backports; urgency=medium
+
+  * Rebuild for stretch-backports.
+
+ -- Pierre-Elliott Bécue <becue@crans.org>  Mon, 26 Mar 2018 12:00:13 +0200
 
 mailman3 (3.1.1-8) unstable; urgency=medium
 
