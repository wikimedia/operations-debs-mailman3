<<<<<<< HEAD
mailman3 (3.1.1-7~bpo9+1) stretch-backports; urgency=medium

  * Rebuild for stretch-backports.
  * Lower build-dependency on debhelper to '>= 11~' to match debhelper in
    stretch-backports.

 -- Jonas Meurer <jonas@freesources.org>  Tue, 20 Mar 2018 09:14:07 +0100
=======
mailman3 (3.1.1-8) unstable; urgency=medium

  [ Pierre-Elliott Bécue ]
  * d/mailman3.init:
    - start-stop-daemon was called to stop mailman3 on an inappropriate
      program name as it is an interpreted language. (the name actually is
      python3). Replace --name ... with --user list, it's roughly safe enough
      to assume that if pid + user are good, we are killing the good program.
      (Closes: #891881)
    - Pass "$(which $INTERPRETER)" instead of $DAEMON to the test command of
      start-stop-daemon in do_start.

  [ Jonas Meurer ]
  * d/mailman3.init:
    - Give '--exec $DAEMON' as start arguments to start-stop-daemon
    - Give PIDFILE as argument to status_of_proc()
    - Quote $REMAINING_PIDS when testing if it's non-empty.
  * d/control:
    - Lower Build-Depends on 'debhelper' to '(>=11~)' for easier backporting.

 -- Pierre-Elliott Bécue <becue@crans.org>  Sat, 24 Mar 2018 17:31:01 +0100
>>>>>>> d4b16038

mailman3 (3.1.1-7) unstable; urgency=medium

  * d/mailman3.postinst:
    - Don't use dpkg-parsechangelog to determine the version that is being
      installed (would require a dependency on dpkg-dev). Instead, use
      'dpkg -s'.

 -- Jonas Meurer <jonas@freesources.org>  Fri, 16 Mar 2018 09:50:32 +0100

mailman3 (3.1.1-6) unstable; urgency=medium

  [ Jonas Meurer ]
  * Rename binary and source packages 'mailman3-core' to 'mailman3' to
    avoid further confusion, add new metapackage 'mailman3-full'.

    A bit more background:
    - The naming of our mailman3 packages caused some confusion. So we
      decided on the following:
      1. binary package 'mailman3-suite' will become 'mailman3-web' to make
         the purpose more obvious.
      2. binary and source package 'mailman3-core' will become 'mailman3'.
         This is closer to the upstream name.
      3. binary metapackage 'mailman3' will become 'mailman3-full' and moves
         to the source package 'mailman3-core'/'mailman3'.

    This upload of source package 'mailman3' takes care of part 2 and 3.

  * d/NEWS:
    - Document the renaming of the package names.
  * d/changelog, d/control, d/mailman3-core*, d/po/*.po, d/README.Debian,
    d/README.source, d/rules, d/templates:
    - Rename source and binary package 'mailman3-core' to 'mailman3'.
  * d/mailman3.postinst:
    - Take over mailman.cfg from old package mailman3-core in ucf database
      if upgrading.
  * d/control:
    - Add appropriate Replaces/Breaks fields and versioned Provides fields
      to renamed binary packages.
    - Add 'mailman3-full' metapackage that depends on all components of
      the mailman3 suite.
  * d/mailman3.postrm:
    - Remove cruft from mailman3 package at purge: archives, cache, data, logs
  * d/copyright:
    - Fix upstream name: it's 'mailman', not 'mailman3-core'.
  * d/source/local-options:
    - Removed, didn't work out as expected.

  [ Pierre-Elliott Bécue ]
  * d/control: Bump debhelper build-dependency to 11
  * d/compat: Raise to 11

 -- Jonas Meurer <jonas@freesources.org>  Thu, 15 Mar 2018 16:39:44 +0100

mailman3-core (3.1.1-5) unstable; urgency=medium

  [ Pierre-Elliott Bécue ]
  * d/control:
    - mailman3-core-doc is now Multi-Arch: foreign

  [ Jonas Meurer ]
  * d/contrib/mailman.cfg.sample:
    - Add some settings from '[mta]' section to make configuration for
      non-default MTAs easier. Add commented out settings for Exim4.
  * d/README.Debian:
    - Add paragraphs for Postfix and Exim4 as mail transport agent (MTA).
  * d/control:
    - Update Vcs-* fields to point to new repository on salsa.debian.org.
  * d/contrib/mailman_cfg_hyperkitty_snippet.cfg:
    - Update path to mailman-hyperkitty.cfg
    - Update comment about the Mailman3 HyperKitty integration.

 -- Jonas Meurer <jonas@freesources.org>  Sat, 03 Mar 2018 18:26:08 +0100

mailman3-core (3.1.1-4) unstable; urgency=medium

  * d/mailman3-core.config:
    - Change default database backend to 'sqlite3'. Required to fix non-
      interactive installations without recommends (e.g. piuparts).
  * d/README.Debian:
    - Add a section about selection of the database backend.
  * d/control:
    - Update description of mailman3-core package to reflect the fact
      that several database backends are supported and 'sqlite3' is the
      default.
    - Degrade recommends on postgresql|mysql to suggests now that we use
      sqlite3 as default database backend. We don't want to pull in needless
      extra database servers.
    - Set Rules-Requires-Root: binary-targets
  * d/tests/control: remove 'needs-recommends' now that we use sqlite3

 -- Jonas Meurer <jonas@freesources.org>  Tue, 16 Jan 2018 15:55:06 +0100

mailman3-core (3.1.1-3) unstable; urgency=medium

  * d/control: Add 'virtual-mysql-server' as another alternative recommends.
    This allows to have other MySQL implementations (like the original MySQL)
    installed and satisfy the recommends.

 -- Jonas Meurer <jonas@freesources.org>  Tue, 09 Jan 2018 18:48:28 +0100

mailman3-core (3.1.1-2) unstable; urgency=medium

  [ Pierre-Elliott Bécue ]
  * Add a d/source/local-options file to unapply the patches after the build.
  * d/control:
    - Bump Standards-Version to 4.1.3
  * Add basic multi database backend support to the maintainer scripts
    with dbconfig.

  [ Jonas Meurer ]
  * Further improve the multi database backend support in maintainer
    scripts:
    * Change default database backend in the configuration skeleton to
      SQLite3. This ensures a working setup without dbconfig.
    * PostgreSQL (the upstream recommendation) stays the default at debconf
      database backend selection. This also applies for non-interactive
      installations.
    * Move SQLite3 database file to '/var/lib/mailman3/data/mailman.db',
      manage it with dbconfig.
    * Rename default database and database user to 'mailman3'.
  * d/tests/control: Set 'isolation-container' and 'needs-recommends' for
    tests that require a running mailman3 daemon.
  * d/tests/mailman3-api: Get setting from mailman3.cfg before running the
    API test.

 -- Jonas Meurer <jonas@freesources.org>  Mon, 08 Jan 2018 17:37:05 +0100

mailman3-core (3.1.1-1) unstable; urgency=medium

  [ Pierre-Elliott Bécue ]
  * Bump standards version to 4.1.2
  * New upstream release: 3.1.1
  * d/patches:
    - patch for /etc/mailman3/mailman.cfg merged upstream, not needed anymore.
    - Reorders and merge patches with upstream new code.
  * d/control:
    - Update dependencies

  [ Chris Leick ]
  * Add German translation for debcof (Closes: #883823)

  [ Rui Branco ]
  * Add Portuguese translation for debconf (Closes: #884172)

 -- Pierre-Elliott Bécue <becue@crans.org>  Sat, 16 Dec 2017 16:59:09 +0100

mailman3-core (3.1.0-7) unstable; urgency=medium

  [ Frans Spiesschaert ]
  * Add Dutch translation (Closes: #882653)

  [ Lev Lamberov ]
  * Add Russian translation (Closes: #883261)

  [ Pierre-Elliott Bécue ]
  * Fixes mailman.utilities.filesystem:makedirs behaviour via a quilt patch,
    in order to have only directories created with this function set with
    appropriate permissions. (Closes: #883464)
  * Deactivate the second test in d/tests/control as it doesn't work.

 -- Pierre-Elliott Bécue <becue@crans.org>  Wed, 06 Dec 2017 22:51:10 +0100

mailman3-core (3.1.0-6) unstable; urgency=medium

  * Puts a specific mailman.test.cfg file for autopkgtest needs.

 -- Pierre-Elliott Bécue <becue@crans.org>  Wed, 15 Nov 2017 16:03:16 +0100

mailman3-core (3.1.0-5) unstable; urgency=medium

  * Harmonization of sed delimiters in mailman3-core.postinst file.
    With a comment to explain the use of | instead of #.
  * d/rules: use of dh_installinit with an error handler so that the
    configuration of the package succeeds even when no db is configured.
    Instead, there will be a message telling the user why probably the
    start of mailman3-core service has failed.
  * As we use debconf to print the error, moves db_stop at the appropriate
    place, before the exit 0 in .postinst/.prerm

 -- Pierre-Elliott Bécue <becue@crans.org>  Tue, 14 Nov 2017 16:52:21 +0100

mailman3-core (3.1.0-4) unstable; urgency=medium

  * Fixes some sed wrongdoings in mailman3-core.postinst (Closes: #881622)

 -- Pierre-Elliott Bécue <becue@crans.org>  Mon, 13 Nov 2017 17:19:51 +0100

mailman3-core (3.1.0-3) unstable; urgency=medium

  * debian/mailman3-core.postinst: Fix typo, give 'mailman3-core' as
    name to ucfr, not 'mailman3-suite'.
    Unfortunately a hack is needed to fix this: check for old version
    and give '--force' to ucfr if it's smaller than 3.1.0-3.
  * debian/mailman3-core.postrm: Purge config files from ucf database
    at package purge time.
  * debian/mailman3-core.postinst, debian/contrib/mailman.cfg.sample:
    Add webservice settings to the config file and set adminpass to a
    random string during postinst.
  * debian/README.Debian: Added.

 -- Jonas Meurer <mejo@debian.org>  Fri, 10 Nov 2017 22:19:46 +0100

mailman3-core (3.1.0-2) unstable; urgency=medium

  [ Jonas Meurer ]
  * Change default database backend for mailman3-core to PostgreSQL
  * manage mailman.cfg config file with ucf, now that the content
    is dynamically generated
  * Change mailman.cfg permissions to 0640 root:list now that database
    credentials live there
  * debian/README.source: Minor fixes
  * debian/copyright: Add paragraph about the diverting copyright of
    src/mailman/docs/STYLEGUIDE.rst
  * debian/gbp.conf: Added
  * debian/mailman3-core.logrotate: Added logrotate script
  * debian/contrib/mailman.cfg: Added commented out snippet for
    activating the Hyperkitty archiver
  * debian/control: Recommend lynx as it is used to convert html to plain
    text. Thanks to Philip Frei for the bugreport. (Closes: #881113)

  [ Pierre-Elliott Bécue ]
  * Standards-version bumped to 4.1.1
  * Add debconf configuration to optionally include HyperKitty
    configs into mailman.cfg
  * Translate the templates file into french

 -- Jonas Meurer <mejo@debian.org>  Thu, 09 Nov 2017 20:26:32 +0100

mailman3-core (3.1.0-1) unstable; urgency=low

  [ Pierre-Elliott Bécue ]
  * Initial release (Closes: #799281)

 -- Jonas Meurer <mejo@debian.org>  Thu, 28 Sep 2017 15:30:50 +0200<|MERGE_RESOLUTION|>--- conflicted
+++ resolved
@@ -1,12 +1,3 @@
-<<<<<<< HEAD
-mailman3 (3.1.1-7~bpo9+1) stretch-backports; urgency=medium
-
-  * Rebuild for stretch-backports.
-  * Lower build-dependency on debhelper to '>= 11~' to match debhelper in
-    stretch-backports.
-
- -- Jonas Meurer <jonas@freesources.org>  Tue, 20 Mar 2018 09:14:07 +0100
-=======
 mailman3 (3.1.1-8) unstable; urgency=medium
 
   [ Pierre-Elliott Bécue ]
@@ -28,7 +19,14 @@
     - Lower Build-Depends on 'debhelper' to '(>=11~)' for easier backporting.
 
  -- Pierre-Elliott Bécue <becue@crans.org>  Sat, 24 Mar 2018 17:31:01 +0100
->>>>>>> d4b16038
+
+mailman3 (3.1.1-7~bpo9+1) stretch-backports; urgency=medium
+
+  * Rebuild for stretch-backports.
+  * Lower build-dependency on debhelper to '>= 11~' to match debhelper in
+    stretch-backports.
+
+ -- Jonas Meurer <jonas@freesources.org>  Tue, 20 Mar 2018 09:14:07 +0100
 
 mailman3 (3.1.1-7) unstable; urgency=medium
 
